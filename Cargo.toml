[package]
authors = ["Michal Papierski", "Jehan Tremback", "Justin Kilpatrick", "Elvis Dedic"]
description = "Async endian safe web3 library"
edition = "2021"
license = "Apache-2.0"
name = "web30"
repository = "https://github.com/onomyprotocol/web30.git"
<<<<<<< HEAD
version = "0.18.3"
=======
version = "0.18.2"
>>>>>>> 4b220f09

[dependencies]
clarity = "0.5"
futures = "0.3"
hyper = {version = "0.14", features = ["full"]}
hyper-tls = "0.5.0"
lazy_static = "1.4"
log = "0.4"
num = "0.4"
num256 = "0.3"
serde = "1.0"
serde_derive = "1.0"
serde_json = "1.0"
tokio = {version = "1.4", features = ["macros", "time"]}

[dev-dependencies]
env_logger = "0.9"<|MERGE_RESOLUTION|>--- conflicted
+++ resolved
@@ -5,11 +5,8 @@
 license = "Apache-2.0"
 name = "web30"
 repository = "https://github.com/onomyprotocol/web30.git"
-<<<<<<< HEAD
 version = "0.18.3"
-=======
-version = "0.18.2"
->>>>>>> 4b220f09
+
 
 [dependencies]
 clarity = "0.5"
